import argparse
from pathlib import Path
<<<<<<< HEAD
=======

from time import time
>>>>>>> f7e2c374

import numpy as np
import h5py
from scipy.special import erf


###
# Create command line arg parser
###

def create_parser():
    '''
    Create a command line argument parser that grabs the number of nodes
        and the parameter text file. Allow for verbosity

    Args:
        ...
    Returns:
        ...
    '''

    parser = argparse.ArgumentParser(
        description="Compute and append optical depth")

    parser.add_argument("skewfname", help='Cholla skewer output file name', type=str)

    parser.add_argument('-r', '--restart', help='Reset progress bool array', 
                        action='store_true')

    parser.add_argument('-v', '--verbose', help='Print info along the way', 
                        action='store_true')

    return parser

###
# Create all data structures to fully explain optical depth calculation
# These data structures are pretty thorough, and not every line is readily needed
# but I prioritize readability over less lines of code
###

###
# Calculations+bookkeeping related to cosmology, snapshot, and how optical depth is calculated
###
# ChollaSnapHead                --> will hold scale factor
# ChollaCosmologyHead           --> cosmology-specific info
# ChollaSnapCosmologyHead       --> combines ChollaSnap+ChollaCosmo
# ChollaCosmoCalculator         --> calculator for cosmology snapshot (unit conversions)
# ChollaHydroCalculator         --> cgs constants & doppler param method (indpt of scale factor) 
# ChollaSkewerCosmoCalculator   --> implements optical depth calculation along skewer length

class ChollaSnapHead:
    '''
    Cholla Snapshot Head object
        Holds snapshot specific information
        Initialized with:
        - nSnap (int): number of the snapshot within run
        - scale_factor (float): scale factor at current snapshot
    '''

    def __init__(self, nSnap, scale_factor):
        self.nSnap = nSnap
        self.a = scale_factor


class ChollaCosmologyHead:
    '''
    Cholla Cosmology Head
        Serves as a header object that holds information that helps define a
            specific cosmology
        
        Initialized with:
        - OmegaM (float): present-day energy density parameter for matter
        - OmegaR (float): present-day energy density parameter for radiation
        - OmegaK (float): present-day energy density parameter for spatial curvature
        - OmegaL (float): present-day energy density parameter for dark energy
        - w0 (float): constant term in dark energy equation of state
        - wa (float): linear term in dark energy equation of state
        - H0 (float): present-day Hubble parameter in units of [km / s / Mpc]
    '''

    def __init__(self, OmegaM, OmegaR, OmegaK, OmegaL, w0, wa, H0):

        # start with constants !
        self.Msun_cgs = 1.98847e33 # Solar Mass in grams
        self.kpc_cgs = 3.0857e21 # kiloparsecs in centimeters
        self.Mpc_cgs = self.kpc_cgs * 1.e3 # Megaparsecs in centimeters
        self.km_cgs = 1.e5 # kilometers in centimeters
        self.kyr_cgs = 3.15569e10 # kilo-years in seconds
        self.Myr_cgs = self.kyr_cgs * 1.e3 # mega-years in seconds
        self.Gyr_cgs = self.Myr_cgs * 1.e3 # giga-years in seconds

        self.G_cgs = 6.67259e-8 # gravitational constant in cgs [cm3 g-1 s-2]
        self.G_cosmo = self.G_cgs / self.km_cgs / self.km_cgs / self.kpc_cgs * self.Msun_cgs # gravitational constant in cosmological units [kpc (km2 s-2) Msun-1]
        self.kpc3_cgs = self.kpc_cgs * self.kpc_cgs * self.kpc_cgs
        self.Mpc3_cgs = self.Mpc_cgs * self.Mpc_cgs * self.Mpc_cgs

        # present-day energy density for matter, radiation, curvature, and Dark Energy
        self.OmegaM = OmegaM
        self.OmegaR = OmegaR
        self.OmegaK = OmegaK
        self.OmegaL = OmegaL

        # Dark Energy equation of state like w(a) = w0 + wa(1-a)
        self.w0, self.wa = w0, wa

        # present-day hubble parameter
        self.H0 = H0 # in [km s-1 Mpc-1]
        self.H0_cgs = self.H0 * self.km_cgs / self.Mpc_cgs # in cgs [s-1]
        self.H0_cosmo = self.H0 / 1.e3 # in cosmological units [km s-1 kpc-1]

        # dimensionless hubble parameter
        self.h_cosmo = self.H0 / 100.

        # Hubble time (1/H0)
        self.t_H0_cgs = 1. / self.H0_cgs # in seconds
        self.t_H0_gyrs = self.t_H0_cgs / self.Gyr_cgs # in Gyrs
        self.t_H0_cosmo  = self.t_H0_cgs * self.km_cgs / self.kpc_cgs # in cosmological units [s kpc km-1]

        # critical density in units of [g cm-3]
        self.rho_crit0_cgs = 3. * self.H0_cgs * self.H0_cgs / (8. * np.pi * self.G_cgs)

        # critical density in units of [h2 Msun kpc-3]
        self.rho_crit0_cosmo = self.rho_crit0_cgs * (self.kpc3_cgs) / (self.Msun_cgs) / self.h_cosmo / self.h_cosmo


class ChollaSnapCosmologyHead:
    '''
    Cholla Snapshot Cosmology header object
        Serves as a header holding information that combines a ChollaCosmologyHead
            with a specific scale factor with the snapshot header object.
        
        Initialized with:
            snapHead (ChollaSnapHead): provides current redshift
            cosmoHead (ChollaCosmologyHead): provides helpful information of cosmology & units

    Values are returned in code units unless otherwise specified.
    '''
    def __init__(self, snapHead, cosmoHead):
        self.a = snapHead.a
        self.cosmoHead = cosmoHead

        # calculate & attach current Hubble rate in [km s-1 Mpc-1] and [s-1]
        self.Hubble_cosmo = self.Hubble()
        self.Hubble_cgs = self.Hubble_cosmo * self.cosmoHead.km_cgs / self.cosmoHead.Mpc_cgs # in cgs [s-1]


    def Hubble(self):
        '''
        Return the current Hubble parameter

        Args:
            ...
        Returns:
            H (float): Hubble parameter (km/s/Mpc)
        '''

        a2 = self.a * self.a
        a3 = a2 * self.a
        a4 = a3 * self.a
        DE_factor = (self.a)**(-3. * (1. + self.cosmoHead.w0 + self.cosmoHead.wa))
        DE_factor *= np.exp(-3. * self.cosmoHead.wa * (1. - self.a))

        H0_factor = (self.cosmoHead.OmegaR / a4) + (self.cosmoHead.OmegaM / a3)
        H0_factor += (self.cosmoHead.OmegaK / a2) + (self.cosmoHead.OmegaL * DE_factor)

        return self.cosmoHead.H0 * np.sqrt(H0_factor)

    def dvHubble(self, dx):
        '''
        Return the Hubble flow through a cell

        Args:
            dx (float): comoving distance between cells (kpc)
        Returns:
            (float): Hubble flow over a cell (km/s)
        '''
        # convert [kpc] to [h-1 kpc]
        dx_h = dx / self.cosmoHead.h_cosmo

        dxh_cgs = dx_h * self.cosmoHead.kpc_cgs # h^-1 kpc * (#cm / kpc) =  h^-1 cm
        dxh_Mpc = dxh_cgs / self.cosmoHead.Mpc_cgs # h^-1 cm / (#cm / Mpc) = h^-1 Mpc

        # convert to physical length
        dxh_Mpc_phys = dxh_Mpc * self.a

        return self.Hubble() * dxh_Mpc_phys


class ChollaCosmoCalculator:
    '''
    Cholla Cosmological Calculator object
        Serves as a calculator for a cosmology at a specific scale factor.
        
        Initialized with:
            snapCosmoHead (ChollaSnapCosmologyHead): provides current redshift
            dims (tuple): size of data sets to act on
            dtype (np type): (optional) numpy precision to initialize output arrays 

    Values are returned in code units unless otherwise specified.
    '''

    def __init__(self, snapCosmoHead, dims, dtype=np.float32):
        self.snapCosmoHead = snapCosmoHead
        self.dims = dims
        self.dtype = dtype

    def create_arr(self):
        '''
        Create and return an empty array
        
        Args:
            ...
        Returns:
            (arr): array of initialized dimensions and datatype
        '''

        return np.zeros(self.dims, dtype=self.dtype)

    def physical_length(self, length_comov):
        '''
        Calculate the physical length from a comoving length

        Args:
            length_comov (float): comoving length
        Returns:
            arr (arr): array that will hold data
        '''
        assert np.array_equal(length_comov.shape, self.dims)

        # initialize array with dims shape
        arr = self.create_arr()

        arr[:] = length_comov * self.snapCosmoHead.a

        return arr

    def physical_density(self, density_comov):
        '''
        Calculate the physical density from a comoving density

        Args:
            density_comov (float): comoving density
        Returns:
            arr (arr): array that will hold data
        '''
        assert np.array_equal(density_comov.shape, self.dims)

        # initialize array with dims shape
        arr = self.create_arr()

        a3 = self.snapCosmoHead.a * self.snapCosmoHead.a * self.snapCosmoHead.a
        arr[:] = density_comov / a3

        return arr

    def density_cosmo2cgs(self, density_cosmo):
        '''
        Convert the density saved in cosmological units of [h2 Msun kpc-3]
            to cgs units of [g cm-3]. With the large orders of magnitude
            involved, this calculation is completed in log-space

        Args:
            density_cosmo (float): density in cosmological units
        Returns:
            arr (arr): array that will hold data
        '''
        assert np.array_equal(density_cosmo.shape, self.dims)

        # initialize array with dims shape
        arr = self.create_arr()

        # calculate h^2
        h_cosmo2 = self.snapCosmoHead.cosmoHead.h_cosmo * self.snapCosmoHead.cosmoHead.h_cosmo

        # take log of constants
        ln_hcosmo2 = np.log(h_cosmo2)
        ln_Msun = np.log(self.snapCosmoHead.cosmoHead.Msun_cgs)
        ln_kpc3 = np.log(self.snapCosmoHead.cosmoHead.kpc3_cgs)

        # take log of density
        ln_density_cosmo = np.log(density_cosmo)

        # convert values to cgs
        ln_density_cgs = ln_density_cosmo + ln_Msun + ln_hcosmo2 - ln_kpc3

        # take exp of log to get physical values
        arr[:] = np.exp(ln_density_cgs) # [g cm-3]

        return arr

    def velocity_cosmo2cgs(self, velocity_cosmo):
        '''
        Convert the velocity saved in cosmology units of [km s-1] to the cgs
            units of [cm s-1].

        Args:
            velocity_cosmo (float): velocity in cosmological units
        Returns:
            arr (arr): array that will hold data
        '''
        assert np.array_equal(velocity_cosmo.shape, self.dims)

        # initialize array with dims shape
        arr = self.create_arr()

        arr[:] = velocity_cosmo * self.snapCosmoHead.cosmoHead.km_cgs # [cm s-1]

        return arr



class ChollaHydroCalculator:
    '''
    Cholla Calculator object
        Serves as a calculator where the calculated values have some expected
            size and datatype (default is float). Assert that inputs are of same
            shape as dims that was used to initialize this calculator. To 
            complete some analysis, this ChollaCalculator will be the mediator 
            that will act on the primitive saved values. 

        Initialized with:
            dims (tuple): size of data sets to act on
            dtype (np type): (optional) numpy precision to initialize output arrays
    
    Values are returned in code units unless otherwise specified.
    '''
    def __init__(self, dims, dtype=np.float32):
        self.dims = dims
        self.dtype = dtype

        # cgs constant values
        # proton and electron masses
        self.mp = 1.672622e-24 # [g]
        self.me = 9.1093897e-28 # [g]
        # Boltzmann constant
        self.kB = 1.380658e-16 # [erg K-1] = [cm2 g s-2 K-1]
        # electron charge
        self.e = 4.8032068e-10 # [esu] = [cm3/2 g1/2 s-1]
        # speed of light
        self.c = 2.99792458e10 # [cm s-1]
        # Ly-alpha wavelength
        self.lambda_Lya = 1.21567e-5 # [cm]

    def create_arr(self):
        '''
        Create and return an empty array
        
        Args:
            ...
        Returns:
            (arr): array of initialized dimensions and datatype
        '''

        return np.zeros(self.dims, dtype=self.dtype)

    def Doppler_param_Hydrogen(self, temp):
        '''
        Calculate the Doppler broadening parameter for distribution of Hydrogen
            in units of [cm s-1]

        Args:
            temp (arr): temperature of Hydrogen distribution
        '''

        assert np.array_equal(temp.shape, self.dims)

        # initialize array with dims shape
        arr = self.create_arr()

        arr[:] = np.sqrt(2. * self.kB * temp / self.mp)

        return arr


class ChollaSkewerCosmoCalculator:
    '''
    Cholla Skewer Calculator object
        Serves as a specific implementaiton of a Cholla Cosmological Calculator
            for a skewer.

        Initialized with:
            snapHead (ChollaSnapHead): provides current redshift
            cosmoHead (ChollaCosmologyHead): provides helpful information of cosmology & units
            n_los (int): number of cells along line-of-sight
            dx (float): comoving distance between cells (kpc)
            dtype (np type): (optional) numpy precision to initialize output arrays

        Objects including ghost cells are suffixed with _ghost

    Values are returned in code units unless otherwise specified.
    '''
    def __init__(self, snapHead, cosmoHead, n_los, dx, dtype=np.float32):
        self.n_los = n_los
        self.n_ghost = int(0.1 * n_los) # take 10% from bruno
        self.dx = dx

        # number of line-of-sight cells including ghost cells
        self.n_los_ghost = self.n_los + 2 * self.n_ghost

        # create ChollaCosmoCalc object
        self.snapCosmoHead = ChollaSnapCosmologyHead(snapHead, cosmoHead)
        calc_dims, calc_dims_ghost = (self.n_los,), (self.n_los_ghost,)
        self.snapCosmoCalc = ChollaCosmoCalculator(self.snapCosmoHead, calc_dims, dtype=dtype)
        self.snapCosmoCalc_ghost = ChollaCosmoCalculator(self.snapCosmoHead, calc_dims_ghost, dtype=dtype)

        # create HydroCalc objects
        self.hydroCalc = ChollaHydroCalculator(calc_dims, dtype=dtype)
        self.hydroCalc_ghost = ChollaHydroCalculator(calc_dims_ghost, dtype=dtype)

        # calculate Hubble flow through one cell
        dvHubble = self.snapCosmoHead.dvHubble(self.dx) # [km s-1]
        self.dvHubble_cgs = dvHubble * self.snapCosmoHead.cosmoHead.km_cgs # [cm s-1]

        # create Hubble flow arrays along left, right, and center of each cell
        # prepend and append ghost cells
        self.vHubbleL_ghost_cgs = np.arange(-self.n_ghost, self.n_ghost + self.n_los) * self.dvHubble_cgs
        self.vHubbleR_ghost_cgs = self.vHubbleL_ghost_cgs + self.dvHubble_cgs
        self.vHubbleC_ghost_cgs = self.vHubbleL_ghost_cgs + 0.5 * self.dvHubble_cgs

    def extend_ghostcells(self, arr):
        '''
        Extend an array with ghost cels, enforcing periodic boundary conditions
        
        Args:
            arr (arr): array to extend
        Returns:
            arr_ghost (arr): extended array
        '''

        # create array with correct size, inherit arr datatype
        arr_ghost = np.zeros(self.n_los_ghost, dtype=arr.dtype)

        # copy over the real data
        arr_ghost[self.n_ghost : self.n_ghost + self.n_los] = arr[:]

        # extend far edge of arr to near edge of ghost array
        arr_ghost[ : self.n_ghost] = arr[-self.n_ghost : ]

        # extend near edge of arr to far edge of ghost array
        arr_ghost[-self.n_ghost : ] = arr[ : self.n_ghost]

        return arr_ghost

    def optical_depth_Hydrogen(self, densityHI, velocity_pec, temp):
        '''
        Compute the optical depth for each cell along the line-of-sight

        Args:
            densityHI (arr): ionized Hydrogen comoving density [h2 Msun kpc-3]
            velocity_pec (arr): peculiar velocity [km s-1]
            temp (arr): temperature [K]
        Returns:
            tau (arr): optical depth for each cell
        '''
        assert densityHI.size == self.n_los
        assert velocity_pec.size == self.n_los
        assert temp.size == self.n_los

        # convert comoving density to physical density then to cgs
        densityHI_phys = self.snapCosmoCalc.physical_density(densityHI)
        densityHI_phys_cgs = self.snapCosmoCalc.density_cosmo2cgs(densityHI_phys) # [g cm-3]

        # calculate column number density & extend to ghost cells
        nHI_phys_cgs = densityHI_phys_cgs / self.hydroCalc.mp # [cm-3]
        nHI_phys_ghost_cgs = self.extend_ghostcells(nHI_phys_cgs)

        # convert peculiar velocity to cgs values & extend to ghost cells
        velocity_pec_cgs = self.snapCosmoCalc.velocity_cosmo2cgs(velocity_pec)
        velocity_pec_ghost_cgs = self.extend_ghostcells(velocity_pec_cgs)
        # convert peculiar to physical velocity by adding Hubble flow
        velocity_phys_ghost_cgs = velocity_pec_ghost_cgs + self.vHubbleC_ghost_cgs # [cm s-1]

        # calculate doppler broadening param & extend to ghost cells
        doppler_param_cgs = self.hydroCalc.Doppler_param_Hydrogen(temp) # [cm s-1]
        doppler_param_ghost_cgs = self.extend_ghostcells(doppler_param_cgs)

        # calculate Ly-alpha interaction cross section
        sigma_Lya = np.pi * self.hydroCalc.e * self.hydroCalc.e / self.hydroCalc.me # [cm3 g1 s-2 / g] = [cm3 s-2]
        sigma_Lya = sigma_Lya * self.hydroCalc.lambda_Lya / self.hydroCalc.c # [cm3 s-2 * cm / (cm s-1)] = [cm3 s-1]
        sigma_Lya = sigma_Lya / self.snapCosmoHead.Hubble_cgs # [cm3 s-1 / (s-1)] = [cm3]
        f_12 = 0.416 # oscillator strength
        sigma_Lya *= f_12

        # initialize optical depths
        tau_ghost = self.snapCosmoCalc_ghost.create_arr()

        for losid in range(self.n_los_ghost):
            vH_L, vH_R = self.vHubbleL_ghost_cgs[losid], self.vHubbleR_ghost_cgs[losid]
            # calculate line center shift in terms of broadening scale
            y_L = (vH_L - velocity_phys_ghost_cgs) / doppler_param_ghost_cgs
            y_R = (vH_R - velocity_phys_ghost_cgs) / doppler_param_ghost_cgs
            # [cm3 * # density] = [cm3 * cm-3] = []
            tau_ghost[losid] = sigma_Lya * np.sum(nHI_phys_ghost_cgs * (erf(y_R) - erf(y_L))) / 2.0
<<<<<<< HEAD

=======
>>>>>>> f7e2c374

        # clip edges
        tau = tau_ghost[self.n_ghost : -self.n_ghost]

        return tau


# Skewer-specific information that interacts with skewers for a given skewer file
# ChollaOnTheFlySkewerHead      --> Holds skewer id
# ChollaOnTheFlySkewer          --> Grabs data from file
# ChollaOnTheFlySkewers_iHead   --> Holds skewer group
# ChollaOnTheFlySkewers_i       --> Creates ChollaOnTheFlySkewer object
# ChollaOnTheFlySkewers         --> Creates ChollaOnTheFlySkewers_i object

class ChollaOnTheFlySkewerHead:
    '''
    Cholla On The Fly Skewer Head

    Holds information regarding a specific individual skewer

        Initialized with:
        - skew_id (int): id of the skewer
        - n_i (int): length of the skewer
        - skew_key (str): string to access skewer

    '''
    def __init__(self, skew_id, n_i, skew_key):
        self.skew_id = skew_id
        self.n_i = n_i
        self.skew_key = skew_key


class ChollaOnTheFlySkewer:
    '''
    Cholla On The Fly Skewer
    
    Holds skewer specific information to an output with methods to 
            access data for that output

        Initialized with:
        - ChollaOTFSkewerHead (ChollaOnTheFlySkewerHead): header
            information associated with skewer
        - fPath (PosixPath): file path to skewers output

    Values are returned in code units unless otherwise specified.
    '''

    def __init__(self, ChollaOTFSkewerHead, fPath):
        self.OTFSkewerHead = ChollaOTFSkewerHead
        self.fPath = fPath.resolve() # convert to absolute path
        assert self.fPath.is_file() # make sure file exists
<<<<<<< HEAD

        self.set_keys() # set possible skewer keys
=======
>>>>>>> f7e2c374


    def set_keys(self):
        '''
        Check skewer group to set the available keys

        Args:
            ...
        Returns:
            ...
        '''
        
        with h5py.File(self.fPath, 'r') as fObj:
            self.allkeys = set(fObj[self.OTFSkewerHead.skew_key].keys())

        return

    def check_datakey(self, data_key):
        '''
        Check if a requested data key is valid to be accessed in skewers file

        Args:
            data_key (str): key string that will be used to access hdf5 dataset
        Return:
            (bool): whether data_key is a part of expected data keys
        '''

        return data_key in self.allkeys

    def get_skewerdata(self, key, dtype=np.float32):
        '''
        Return a specific skewer dataset

        Args:
            key (str): key to access data from hdf5 file
            dtype (np type): (optional) numpy precision to use
        Returns:
            arr (arr): requested dataset
        '''

        assert self.check_datakey(key)

        arr = np.zeros(self.OTFSkewerHead.n_i, dtype=dtype)
        with h5py.File(self.fPath, 'r') as fObj:
            arr[:] = fObj[self.OTFSkewerHead.skew_key].get(key)[self.OTFSkewerHead.skew_id, :]

        return arr

    def get_HIdensity(self, dtype=np.float32):
        '''
        Return the HI density array

        Args:
            dtype (np type): (optional) numpy precision to use
        Returns:
            arr (arr): HI density
        '''
        HI_str = 'HI_density'

        return self.get_skewerdata(HI_str, dtype=dtype)

    def get_losvelocity(self, dtype=np.float32):
        '''
        Return the line-of-sight velocity array

        Args:
            dtype (np type): (optional) numpy precision to use
        Returns:
            arr (arr): line-of-sight velocity
        '''
        vel_str = 'los_velocity'

        return self.get_skewerdata(vel_str, dtype=dtype)

    def get_temperature(self, dtype=np.float32):
        '''
        Return the temperature array

        Args:
            dtype (np type): (optional) numpy precision to use
        Returns:
            arr (arr): temperature
        '''
        temp_str = 'temperature'

        return self.get_skewerdata(temp_str, dtype=dtype)


class ChollaOnTheFlySkewers_iHead:
    '''
    Cholla On The Fly Skewers_i Head

    Holds information regarding a specific skewer hdf5 group

        Initialized with:
        - n_i (int): length of the skewers
        - n_j (int): length of first dimension spanning cube
        - n_k (int): lenth of second dimension spanning cube
        - n_stride (int): stride cell number between skewers
        - skew_key (str): string to access skewer
    '''
    def __init__(self, n_i, n_j, n_k, n_stride, skew_key):
        self.n_i = n_i
        self.n_j = n_j
        self.n_k = n_k
        self.n_stride = n_stride
        self.skew_key = skew_key

        # number of skewers, assumes nstride is same along both j and k dims
        self.n_skews = int( (self.n_j * self.n_k) / (self.n_stride * self.n_stride) )


class ChollaOnTheFlySkewers_i:
    '''
    Cholla On The Fly Skewers
    
    Holds skewer specific information to an output with methods to 
            access data for that output

        Initialized with:
        - ChollaOTFSkewersiHead (ChollaOnTheFlySkewers_iHead): header
            information associated with skewer
        - fPath (PosixPath): file path to skewers output

    Values are returned in code units unless otherwise specified.
    '''

    def __init__(self, ChollaOTFSkewersiHead, fPath):
        self.OTFSkewersiHead = ChollaOTFSkewersiHead
        self.fPath = fPath.resolve() # convert to absolute path
        assert self.fPath.is_file() # make sure file exists

    def get_skewer_obj(self, skewid):
        '''
        Return ChollaOnTheFlySkewer object of this analysis

        Args:
            skew_id (int): skewer id
        Return:
            OTFSkewer (ChollaOnTheFlySkewer): skewer object
        '''
        OTFSkewerHead = ChollaOnTheFlySkewerHead(skewid, self.OTFSkewersiHead.n_i,
                                                 self.OTFSkewersiHead.skew_key)

        return ChollaOnTheFlySkewer(OTFSkewerHead, self.fPath)


class ChollaOnTheFlySkewers:
    '''
    Cholla On The Fly Skewers
    
    Holds on-the-fly skewers specific information to an output with methods to 
            create specific skewer objects

        Initialized with:
<<<<<<< HEAD
        - fPath (PosixPath): file path to skewers output
=======
        - fPath (PosixPath): file path to skewers output        
>>>>>>> f7e2c374

    Values are returned in code units unless otherwise specified.
    '''

    def __init__(self, fPath):
        self.OTFSkewersfPath = fPath.resolve() # convert to absolute path
        assert self.OTFSkewersfPath.is_file() # make sure file exists

        self.xskew_str = "skewers_x"
        self.yskew_str = "skewers_y"
        self.zskew_str = "skewers_z"

        # set grid information (ncells, dist between cells, nstride)
        self.set_gridinfo()
        dx_Mpc = self.dx / 1.e3 # [Mpc]
        dy_Mpc = self.dy / 1.e3
        dz_Mpc = self.dz / 1.e3

        # set cosmology params
        self.set_cosmoinfo()

        # grab current hubble param & info needed to calculate hubble flow
        H = self.get_currH()  # [km s-1 Mpc-1]
        cosmoh = self.H0 / 100.

        # calculate proper distance along each direction
        dxproper = dx_Mpc * self.current_a / cosmoh # [h-1 Mpc]
        dyproper = dy_Mpc * self.current_a / cosmoh
        dzproper = dz_Mpc * self.current_a / cosmoh

        # calculate Hubble flow through a cell along each axis
        self.dvHubble_x = H * dxproper # [km s-1]
        self.dvHubble_y = H * dyproper
        self.dvHubble_z = H * dzproper

    def set_gridinfo(self, datalength_str='density'):
        '''
        Set grid information by looking at attribute of file object and shape of 
            data sets
        
        Args:
            - datalength_str (str): (optional) key to dataset used to find the
                number of skewers and cells along an axis
        Returns:
            ...
        '''
        with h5py.File(self.OTFSkewersfPath, 'r') as fObj:
            # grab length of box in units of [kpc]
            Lx, Ly, Lz = np.array(fObj.attrs['Lbox'])

<<<<<<< HEAD
        with h5py.File(self.OTFSkewersfPath, 'r') as fObj:
            # grab length of box in units of [kpc]
            Lx, Ly, Lz = np.array(fObj.attrs['Lbox'])

=======
>>>>>>> f7e2c374
            # set number of skewers and stride number along each direction 
            nskewersx, self.nx = fObj[self.xskew_str][datalength_str].shape
            nskewersy, self.ny = fObj[self.yskew_str][datalength_str].shape
            nskewersz, self.nz = fObj[self.zskew_str][datalength_str].shape

        # we know nskewers_i = (nj * nk) / (nstride_i * nstride_i)
        # so nstride_i = sqrt( (nj * nk) / (nskewers_i) )
        self.nstride_x = int(np.sqrt( (self.ny * self.nz)/(nskewersx) ))
        self.nstride_y = int(np.sqrt( (self.nz * self.nx)/(nskewersy) ))
        self.nstride_z = int(np.sqrt( (self.nx * self.ny)/(nskewersz) ))

        # save cell distance in each direction to later calculate hubble flow
        self.dx = Lx / self.nx
        self.dy = Ly / self.ny
        self.dz = Lz / self.nz

        return


    def set_cosmoinfo(self):
        '''
        Set cosmological attributes for this object

        Args:
            ...
        Returns:
            ...
        '''

        with h5py.File(self.OTFSkewersfPath, 'r') as fObj:
            self.Omega_R = fObj.attrs['Omega_R'].item()
            self.Omega_M = fObj.attrs['Omega_M'].item()
            self.Omega_L = fObj.attrs['Omega_L'].item()
            self.Omega_K = fObj.attrs['Omega_K'].item()
<<<<<<< HEAD

            self.w0 = fObj.attrs['w0'].item()
            self.wa = fObj.attrs['wa'].item()

            self.H0 = fObj.attrs['H0'].item() # expected in km/s/Mpc
            self.current_a = fObj.attrs['current_a'].item()
            self.current_z = fObj.attrs['current_z'].item()

        return

=======

            self.w0 = fObj.attrs['w0'].item()
            self.wa = fObj.attrs['wa'].item()

            self.H0 = fObj.attrs['H0'].item() # expected in km/s/Mpc
            self.current_a = fObj.attrs['current_a'].item()
            self.current_z = fObj.attrs['current_z'].item()
        
        return
>>>>>>> f7e2c374

    def get_currH(self):
        '''
        Return the Hubble parameter at the current scale factor

        Args:
            ...
        Returns:
            H (float): Hubble parameter (km/s/Mpc)
        '''

        a2 = self.current_a * self.current_a
        a3 = a2 * self.current_a
        a4 = a3 * self.current_a
        DE_factor = (self.current_a)**(-3. * (1. + self.w0 + self.wa))
        DE_factor *= np.exp(-3. * self.wa * (1. - self.current_a))

        H0_factor = (self.Omega_R / a4) + (self.Omega_M / a3)
        H0_factor += (self.Omega_K / a2) + (self.Omega_L * DE_factor)

        return self.H0 * np.sqrt(H0_factor)

    def get_skewersx_obj(self):
        '''
        Return ChollaOnTheFlySkewers_i object of the x-skewers

        Args:
            ...
        Return:
            OTFSkewerx (ChollaOnTheFlySkewers_i): skewer object
        '''

        OTFSkewersxHead = ChollaOnTheFlySkewers_iHead(self.nx, self.ny, self.nz,
                                                      self.nstride_x, self.xskew_str)

        OTFSkewerx = ChollaOnTheFlySkewers_i(OTFSkewersxHead, self.OTFSkewersfPath)

        return OTFSkewerx

    def get_skewersy_obj(self):
        '''
        Return ChollaOnTheFlySkewers_i object of the y-skewers

        Args:
            ...
        Return:
            OTFSkewery (ChollaOnTheFlySkewers_i): skewer object
        '''

        OTFSkewersyHead = ChollaOnTheFlySkewers_iHead(self.ny, self.nx, self.nz,
                                                      self.nstride_y, self.yskew_str)

        OTFSkewery = ChollaOnTheFlySkewers_i(OTFSkewersyHead, self.OTFSkewersfPath)

        return OTFSkewery

    def get_skewersz_obj(self):
        '''
        Return ChollaOnTheFlySkewers_i object of the z-skewers

        Args:
            ...
        Return:
            OTFSkewerz (ChollaOnTheFlySkewers_i): skewer object
        '''

        OTFSkewerszHead = ChollaOnTheFlySkewers_iHead(self.nz, self.nx, self.ny,
                                                      self.nstride_z, self.zskew_str)

        OTFSkewerz = ChollaOnTheFlySkewers_i(OTFSkewerszHead, self.OTFSkewersfPath)

        return OTFSkewerz


###
# Study specific functions
###


def init_taucalc(OTFSkewers, restart = False, verbose=False):
    '''
    Initialize the calculation of the effective optical depth. For each skewers_i axis
        group, create three things:
        1. (attribute) progress for optical depth
        2. (dataset) boolean mask whether optical depth has been calculated for 
            a specific skewer
        3. (dataset) median of local optical depths for a skewer
    
    Current implementation assumes the same nStride along each axis

    Args:
        OTFSkewers (ChollaOnTheFlySkewers): holds OTF skewers specific info
        restart (bool): (optional) whether to reset progress and set all 
                        taucalc_bool to False
        verbose (bool): (optional) whether to print important information
    Returns:
        ...
    '''

    with h5py.File(OTFSkewers.OTFSkewersfPath, 'r+') as fObj:
        if verbose:
            print(f'\t...initializing optical depth calculations for file {OTFSkewers.OTFSkewersfPath}')

        OTFSkewers_lst = [OTFSkewers.get_skewersx_obj(),
                          OTFSkewers.get_skewersy_obj(),
                          OTFSkewers.get_skewersz_obj()]

        # add progress attribute, boolean mask for whether tau is calculated, and tau itself
        for i, OTFSkewers_i in enumerate(OTFSkewers_lst):
            if verbose:
                print(f"\t\t...initializing arrays and attributes along axis {i:.0f}")
            skew_key = OTFSkewers_i.OTFSkewersiHead.skew_key

            taucalc_bool = np.zeros(OTFSkewers_i.OTFSkewersiHead.n_skews, dtype=bool)
            taucalc_eff = np.zeros(OTFSkewers_i.OTFSkewersiHead.n_skews, dtype=np.float64)

            taucalc_local = np.zeros((OTFSkewers_i.OTFSkewersiHead.n_skews, OTFSkewers_i.OTFSkewersiHead.n_i),
                                          dtype=np.float64)
            

            if 'taucalc_bool' not in fObj[skew_key].keys():
                fObj[skew_key].create_dataset('taucalc_bool', data=taucalc_bool)
            elif restart:
                fObj[skew_key]['taucalc_bool'][:] = False
            
            if 'taucalc_eff' not in fObj[skew_key].keys():
                fObj[skew_key].create_dataset('taucalc_eff', data=taucalc_eff)

            if 'taucalc_local' not in fObj[skew_key].keys():
                fObj[skew_key].create_dataset('taucalc_local', data=taucalc_local)

    if verbose:
        print("...initialization complete !")
    
    return


def taucalc(OTFSkewers_i, skewCosmoCalc, precision=np.float64, verbose=False):
    '''
    Calculate the effective optical depth for each skewer along an axis

    Args:
        OTFSkewers_i (ChollaOnTheFlySkewers_i): holds all skewer info along an axis
        skewCosmoCalc (ChollaSkewerCosmoCalculator): holds optical depth function
        precision (np type): (optional) numpy precision to use
        verbose (bool): (optional) whether to print important information
    Returns:
        ...
    '''

    skew_key = OTFSkewers_i.OTFSkewersiHead.skew_key

    with h5py.File(OTFSkewers_i.fPath, 'r+') as fObj:
        taucalc_bool = fObj[skew_key]['taucalc_bool']
        curr_progress = np.sum(taucalc_bool) / taucalc_bool.size
        if verbose:
            print(f"Starting calculations at {100 * curr_progress:.2f} % complete")

        # loop over each skewer
        for nSkewerID in range(OTFSkewers_i.OTFSkewersiHead.n_skews):
            # skip skewers whose optical depth already calculated
            if (fObj[skew_key]['taucalc_bool'][nSkewerID]):
                continue

            # grab skewer data & calculate effective optical depth
            OTFSkewer = OTFSkewers_i.get_skewer_obj(nSkewerID)
            vel = OTFSkewer.get_losvelocity(precision)
            densityHI = OTFSkewer.get_HIdensity(precision)
            temp = OTFSkewer.get_temperature(precision)
<<<<<<< HEAD
            taus = skewCosmoCalc.optical_depth_Hydrogen(densityHI, vel, temp)
            tau_eff = np.median(taus)
=======
>>>>>>> f7e2c374

            taus = skewCosmoCalc.optical_depth_Hydrogen(densityHI, vel, temp)

            # update attr, bool arr, and tau arrs
            fObj[skew_key]['taucalc_bool'][nSkewerID] = True
            
            fObj[skew_key]['taucalc_eff'][nSkewerID] = np.median(taus)
            fObj[skew_key]['taucalc_local'][nSkewerID] = taus

    if verbose:
        print("Effective optical depth calculation completed along ", OTFSkewers_i.OTFSkewersiHead.skew_key)

    return

def main():
    '''
    Append the array of median optical depths for a skewer file
    '''

    # Create parser
    parser = create_parser()

    # Save args
    args = parser.parse_args()

    if args.verbose:
        print("we're verbose in this mf !")
        print(f"--- We are looking at skewer file : {args.skewfname} ---")
        if args.restart:
            print(f"--- We are reseting calculation from beginning ---")
        else:
            print(f"--- We are continuing calculation if already started ---")

    precision = np.float64
<<<<<<< HEAD
    
=======

>>>>>>> f7e2c374
    # Convert argument input to Path() & get its absolute path
    skewer_fPath = Path(args.skewfname).resolve()
    assert skewer_fPath.is_file()

<<<<<<< HEAD
=======
    # Grab the integer skewer output
    nSkewerOutput = int(skewer_fPath.stem.split('_')[0])
>>>>>>> f7e2c374

    # create ChollaOTFSkewers object
    OTFSkewers = ChollaOnTheFlySkewers(skewer_fPath)

    # add progress attribute, boolean mask for whether tau is calculated, and tau itself
    init_taucalc(OTFSkewers, args.restart, args.verbose)

    # create cosmology and snapshot header
    chCosmoHead = ChollaCosmologyHead(OTFSkewers.Omega_M, OTFSkewers.Omega_R, 
                                      OTFSkewers.Omega_K, OTFSkewers.Omega_L,
                                      OTFSkewers.w0, OTFSkewers.wa, OTFSkewers.H0)
    snapHead = ChollaSnapHead(nSkewerOutput + 1, OTFSkewers.current_a) # snapshots are index-1
        
    OTFSkewers_lst = [OTFSkewers.get_skewersx_obj(), OTFSkewers.get_skewersy_obj(),
                      OTFSkewers.get_skewersz_obj()]


    # complete calculation
    for i, OTFSkewers_i in enumerate(OTFSkewers_lst):
        if args.verbose:
            print(f"Starting calculation along axis {i:.0f}")

        if (i == 0):
            nlos = OTFSkewers.nx
            dx = OTFSkewers.dx
        elif (i == 1):
            nlos = OTFSkewers.ny
            dx = OTFSkewers.dy
        elif (i == 2):
            nlos = OTFSkewers.nz
            dx = OTFSkewers.dz

        skewCosmoCalc = ChollaSkewerCosmoCalculator(snapHead, chCosmoHead, nlos, dx, precision)
        taucalc(OTFSkewers_i, skewCosmoCalc, precision, args.verbose)

        

if __name__=="__main__":
    main()
<|MERGE_RESOLUTION|>--- conflicted
+++ resolved
@@ -1,10 +1,5 @@
 import argparse
 from pathlib import Path
-<<<<<<< HEAD
-=======
-
-from time import time
->>>>>>> f7e2c374
 
 import numpy as np
 import h5py
@@ -50,23 +45,9 @@
 ###
 # ChollaSnapHead                --> will hold scale factor
 # ChollaCosmologyHead           --> cosmology-specific info
-# ChollaSnapCosmologyHead       --> combines ChollaSnap+ChollaCosmo
 # ChollaCosmoCalculator         --> calculator for cosmology snapshot (unit conversions)
 # ChollaHydroCalculator         --> cgs constants & doppler param method (indpt of scale factor) 
 # ChollaSkewerCosmoCalculator   --> implements optical depth calculation along skewer length
-
-class ChollaSnapHead:
-    '''
-    Cholla Snapshot Head object
-        Holds snapshot specific information
-        Initialized with:
-        - nSnap (int): number of the snapshot within run
-        - scale_factor (float): scale factor at current snapshot
-    '''
-
-    def __init__(self, nSnap, scale_factor):
-        self.nSnap = nSnap
-        self.a = scale_factor
 
 
 class ChollaCosmologyHead:
@@ -137,13 +118,13 @@
             with a specific scale factor with the snapshot header object.
         
         Initialized with:
-            snapHead (ChollaSnapHead): provides current redshift
+            scale_factor (float): scale factor
             cosmoHead (ChollaCosmologyHead): provides helpful information of cosmology & units
 
     Values are returned in code units unless otherwise specified.
     '''
-    def __init__(self, snapHead, cosmoHead):
-        self.a = snapHead.a
+    def __init__(self, scale_factor, cosmoHead):
+        self.a = scale_factor
         self.cosmoHead = cosmoHead
 
         # calculate & attach current Hubble rate in [km s-1 Mpc-1] and [s-1]
@@ -386,26 +367,27 @@
             for a skewer.
 
         Initialized with:
-            snapHead (ChollaSnapHead): provides current redshift
+            scale_factor (float): scale factor
             cosmoHead (ChollaCosmologyHead): provides helpful information of cosmology & units
             n_los (int): number of cells along line-of-sight
             dx (float): comoving distance between cells (kpc)
             dtype (np type): (optional) numpy precision to initialize output arrays
-
+        
         Objects including ghost cells are suffixed with _ghost
 
     Values are returned in code units unless otherwise specified.
     '''
-    def __init__(self, snapHead, cosmoHead, n_los, dx, dtype=np.float32):
+    def __init__(self, scale_factor, cosmoHead, n_los, dx, dtype=np.float32):
         self.n_los = n_los
         self.n_ghost = int(0.1 * n_los) # take 10% from bruno
         self.dx = dx
+        self.a = scale_factor
 
         # number of line-of-sight cells including ghost cells
         self.n_los_ghost = self.n_los + 2 * self.n_ghost
 
         # create ChollaCosmoCalc object
-        self.snapCosmoHead = ChollaSnapCosmologyHead(snapHead, cosmoHead)
+        self.snapCosmoHead = ChollaSnapCosmologyHead(self.a, cosmoHead)
         calc_dims, calc_dims_ghost = (self.n_los,), (self.n_los_ghost,)
         self.snapCosmoCalc = ChollaCosmoCalculator(self.snapCosmoHead, calc_dims, dtype=dtype)
         self.snapCosmoCalc_ghost = ChollaCosmoCalculator(self.snapCosmoHead, calc_dims_ghost, dtype=dtype)
@@ -498,10 +480,6 @@
             y_R = (vH_R - velocity_phys_ghost_cgs) / doppler_param_ghost_cgs
             # [cm3 * # density] = [cm3 * cm-3] = []
             tau_ghost[losid] = sigma_Lya * np.sum(nHI_phys_ghost_cgs * (erf(y_R) - erf(y_L))) / 2.0
-<<<<<<< HEAD
-
-=======
->>>>>>> f7e2c374
 
         # clip edges
         tau = tau_ghost[self.n_ghost : -self.n_ghost]
@@ -553,11 +531,8 @@
         self.OTFSkewerHead = ChollaOTFSkewerHead
         self.fPath = fPath.resolve() # convert to absolute path
         assert self.fPath.is_file() # make sure file exists
-<<<<<<< HEAD
 
         self.set_keys() # set possible skewer keys
-=======
->>>>>>> f7e2c374
 
 
     def set_keys(self):
@@ -713,11 +688,7 @@
             create specific skewer objects
 
         Initialized with:
-<<<<<<< HEAD
-        - fPath (PosixPath): file path to skewers output
-=======
         - fPath (PosixPath): file path to skewers output        
->>>>>>> f7e2c374
 
     Values are returned in code units unless otherwise specified.
     '''
@@ -768,13 +739,6 @@
             # grab length of box in units of [kpc]
             Lx, Ly, Lz = np.array(fObj.attrs['Lbox'])
 
-<<<<<<< HEAD
-        with h5py.File(self.OTFSkewersfPath, 'r') as fObj:
-            # grab length of box in units of [kpc]
-            Lx, Ly, Lz = np.array(fObj.attrs['Lbox'])
-
-=======
->>>>>>> f7e2c374
             # set number of skewers and stride number along each direction 
             nskewersx, self.nx = fObj[self.xskew_str][datalength_str].shape
             nskewersy, self.ny = fObj[self.yskew_str][datalength_str].shape
@@ -809,7 +773,6 @@
             self.Omega_M = fObj.attrs['Omega_M'].item()
             self.Omega_L = fObj.attrs['Omega_L'].item()
             self.Omega_K = fObj.attrs['Omega_K'].item()
-<<<<<<< HEAD
 
             self.w0 = fObj.attrs['w0'].item()
             self.wa = fObj.attrs['wa'].item()
@@ -817,20 +780,8 @@
             self.H0 = fObj.attrs['H0'].item() # expected in km/s/Mpc
             self.current_a = fObj.attrs['current_a'].item()
             self.current_z = fObj.attrs['current_z'].item()
-
+        
         return
-
-=======
-
-            self.w0 = fObj.attrs['w0'].item()
-            self.wa = fObj.attrs['wa'].item()
-
-            self.H0 = fObj.attrs['H0'].item() # expected in km/s/Mpc
-            self.current_a = fObj.attrs['current_a'].item()
-            self.current_z = fObj.attrs['current_z'].item()
-        
-        return
->>>>>>> f7e2c374
 
     def get_currH(self):
         '''
@@ -1000,11 +951,6 @@
             vel = OTFSkewer.get_losvelocity(precision)
             densityHI = OTFSkewer.get_HIdensity(precision)
             temp = OTFSkewer.get_temperature(precision)
-<<<<<<< HEAD
-            taus = skewCosmoCalc.optical_depth_Hydrogen(densityHI, vel, temp)
-            tau_eff = np.median(taus)
-=======
->>>>>>> f7e2c374
 
             taus = skewCosmoCalc.optical_depth_Hydrogen(densityHI, vel, temp)
 
@@ -1039,20 +985,10 @@
             print(f"--- We are continuing calculation if already started ---")
 
     precision = np.float64
-<<<<<<< HEAD
     
-=======
-
->>>>>>> f7e2c374
     # Convert argument input to Path() & get its absolute path
     skewer_fPath = Path(args.skewfname).resolve()
     assert skewer_fPath.is_file()
-
-<<<<<<< HEAD
-=======
-    # Grab the integer skewer output
-    nSkewerOutput = int(skewer_fPath.stem.split('_')[0])
->>>>>>> f7e2c374
 
     # create ChollaOTFSkewers object
     OTFSkewers = ChollaOnTheFlySkewers(skewer_fPath)
@@ -1064,7 +1000,6 @@
     chCosmoHead = ChollaCosmologyHead(OTFSkewers.Omega_M, OTFSkewers.Omega_R, 
                                       OTFSkewers.Omega_K, OTFSkewers.Omega_L,
                                       OTFSkewers.w0, OTFSkewers.wa, OTFSkewers.H0)
-    snapHead = ChollaSnapHead(nSkewerOutput + 1, OTFSkewers.current_a) # snapshots are index-1
         
     OTFSkewers_lst = [OTFSkewers.get_skewersx_obj(), OTFSkewers.get_skewersy_obj(),
                       OTFSkewers.get_skewersz_obj()]
@@ -1085,7 +1020,7 @@
             nlos = OTFSkewers.nz
             dx = OTFSkewers.dz
 
-        skewCosmoCalc = ChollaSkewerCosmoCalculator(snapHead, chCosmoHead, nlos, dx, precision)
+        skewCosmoCalc = ChollaSkewerCosmoCalculator(OTFSkewers.current_a, chCosmoHead, nlos, dx, precision)
         taucalc(OTFSkewers_i, skewCosmoCalc, precision, args.verbose)
 
         
