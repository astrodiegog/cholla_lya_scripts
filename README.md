--- conflicted
+++ resolved
@@ -1,37 +1,12 @@
 # cholla_lya_scripts
 
-<<<<<<< HEAD
 Python scripts to study the Lyman-alpha Forest in cosmological Cholla simulations. 
 
 # Motivation
 
 We would like to study the optical depth and transmitted flux power spectrum in a cosmological Cholla simulation from On-The-Fly Skewer files.
-=======
-We would like to study the Lyman-alphs Forest in cosmological Cholla asimulations by calculating the optical depth of Lyman-alpha along skewers.
-
-However, our previous [study](https://github.com/astrodiegog/cholla_lya_scripts/tree/speedup-study) on speeding up the calculation (because it scales poorly with more cells), focused on changing the optical depth calculation itself - only including cells whose thermal velocity is near that of the cell. However, this led to different optical depth values for different windows to go around the thermal velocity, which in turn created changes in the transmitted flux power spectrum. Details on the analysis of this study can be found [here](https://cholla-cosmo.readthedocs.io/en/latest/study_gaussianspeedup.html#study-gauss-speed). 
-
-This new repository aims to leverage parallelization to use many processors to attack the problem instead of changing the calculation itself. When doing the calculation, we serially loop over each skewer, and calculate the local optical depth along the entire line-of-sight, instead of only near the thermal velocity of a cell. While reproducing the flux power spectrum for the on-the-fly analysis, this is very computationally intensive. To get around this, we note that the calculation of the optical depth is independent of other skewers -- many skewer optical depth calculations can be done in parallel.
-
-The Python package [mpi4py](https://mpi4py.readthedocs.io) provides Python bindings for the message passing interface (MPI) standard which is common in many parallelized codes, including Cholla itself. Instead of using Python, we could write this calculation in C itself, but one step at a time bro chilllllll. From serially looping over each skewer individually,
->>>>>>> f7e2c374
-
-```python
-for nSkewerID in range(nSkewers):
-    ...
-    tau_local[nSkewerID] = tau
-```
-
-we assign specific skewer IDs for each processor
-
-```python
-rank = MPI.COMM_WORLD.Get_rank()
-size = MPI.COMM_WORLD.Get_size()
-
-skewerID_arr = np.arange(nSkewers)
-skewerIDs_rank = np.arghwere((skewerID_arr % size) == rank).flatten()
-
-<<<<<<< HEAD
+
+
 1. ``Lbox`` - array of 3 floats, detailing length of simulated box in each dimension in units of $\textrm{kpc}$
 2. ``Omega_R`` - Present-Day Radiation Energy Density
 3. ``Omega_M`` - Present-Day Matter Energy Density
@@ -44,9 +19,76 @@
 Most scripts have been written with the python package [argparse](https://docs.python.org/3/howto/argparse.html) which allows for a quick command line interface.
 
 
+# Optical Depth Calculation
+
+We assume a Gaussian line profile. To calculate the optical depth, we run
+
+```
+$ python3 optdepth.py $SKEWERFILE -v -l
+```
+
+where 
+
+``$SKEWERFILE`` is the one positional argument - the skewer output file
+``-v`` flags the script to be verbose throughout the calculation
+``-l`` flags the script to save the local optical depth
+
+To only save the median optical depth, and not the local optical depth, do not include the ``-l`` flag.
+
+The Python package [mpi4py](https://mpi4py.readthedocs.io) provides Python bindings for the message passing interface (MPI) standard which is common in many parallelized codes, including Cholla itself. Instead of using Python, we could write this calculation in C itself, but one step at a time bro chilllllll. From serially looping over each skewer individually,
+
+```python
+for nSkewerID in range(nSkewers):
+    ...
+    tau_local[nSkewerID] = tau
+```
+
+we assign specific skewer IDs for each processor
+
+```python
+rank = MPI.COMM_WORLD.Get_rank()
+size = MPI.COMM_WORLD.Get_size()
+
+skewerID_arr = np.arange(nSkewers)
+skewerIDs_rank = np.arghwere((skewerID_arr % size) == rank).flatten()
+
+for nSkewerID in skewerID_rank:
+    ...
+    tau_local[nSkewerID] = tau
+```
+
+If we have 10 skewers and 4 processors, we have the following ranks responsible for following skewer IDs
+
+1. rank 0 - [0,4,8]
+2. rank 1 - [1,5,9]
+3. rank 2 - [2,6]
+4. rank 3 - [3,7]
+
+This is all great and good and amazing, but there is the issue of actually grabbing the data. To open and write data onto the skewer HDF5 files, we use the Python package [h5py](http://docs.h5py.org) which provides a Pythonic interface for HDF5 format files. Luckily, the developers for h5py have provided detailed instructions on building h5py that utilizes Parallel HDF5 [here](https://docs.h5py.org/en/stable/mpi.html).
+
+Details on how we accomplished this on [lux](https://lux-ucsc.readthedocs.io) is found in the file `create_h5pympi.txt`.
+
+
+The default optical depth script works as usual, where the local optical depth is already saved in this repo
+
+```bash
+$ python3 optdepth.py $SKEWERFILE -v
+```
+
+The `-v` flag tells the script to be verbose and pring helpful info, while `$SKEWERFILE` is the HDF5 skewer output file.
+
+On the other hand, the new script runs with your favorite MPI standard
+
+```bash
+$ mpirun -np $NUMNODES python3 $SKEWERFILE -v
+```
+
+where the `-np` flag specifies the number of processors to use in the calculation, specified here with `$NUMNODES`.
+
+
+
+
 # Power Spectrum Binning
-
-## Motivation
 
 We would like to study cosmological simulations that have different expansion histories. A good probe for this will be to individually cosmological boxes using skewers that probe optically thick regions compared against skewers that probe the optically thin regime.
 
@@ -195,41 +237,7 @@
 
 
 
-=======
-for nSkewerID in skewerID_rank:
-    ...
-    tau_local[nSkewerID] = tau
-```
-
-If we have 10 skewers and 4 processors, we have the following ranks responsible for following skewer IDs
-
-1. rank 0 - [0,4,8]
-2. rank 1 - [1,5,9]
-3. rank 2 - [2,6]
-4. rank 3 - [3,7]
-
-This is all great and good and amazing, but there is the issue of actually grabbing the data. To open and write data onto the skewer HDF5 files, we use the Python package [h5py](http://docs.h5py.org) which provides a Pythonic interface for HDF5 format files. Luckily, the developers for h5py have provided detailed instructions on building h5py that utilizes Parallel HDF5 [here](https://docs.h5py.org/en/stable/mpi.html). 
-
-Details on how we accomplished this on [lux](https://lux-ucsc.readthedocs.io) is found in the file `create_h5pympi.txt`.
-
-
-The default optical depth script works as usual, where the local optical depth is already saved in this repo
-
-```bash
-$ python3 optdepth.py $SKEWERFILE -v
-```
-
-The `-v` flag tells the script to be verbose and pring helpful info, while `$SKEWERFILE` is the HDF5 skewer output file.
-
-On the other hand, the new script runs with your favorite MPI standard
-
-```bash
-$ mpirun -np $NUMNODES python3 $SKEWERFILE -v
-```
-
-where the `-np` flag specifies the number of processors to use in the calculation, specified here with `$NUMNODES`.
-
-The outcome of this study can be found [here](https://cholla-cosmo.readthedocs.io/en/latest/study_gaussianspeedup_mpi.html#study-gauss-speed-mpi).
->>>>>>> f7e2c374
-
-
+
+
+
+
